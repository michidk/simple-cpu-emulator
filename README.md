--- conflicted
+++ resolved
@@ -12,27 +12,26 @@
 Count from 10 to 1:
 ```assembly
 0x1fff:
-<<<<<<< HEAD
-  PUSHC
-  10
-  # print the number
-  PRINTN
-  # subtract one
-  PUSHC
-  1
-  NEG
-  ADD
-  DUP
-  # check if we are done
-  JUMPZ
-  0x0D
-  0x20
-  # jump back to the print statement
-  JUMP
-  0x01
-  0x20
-  # halt
-  HCF
+    PUSHC
+    10
+    # print the number
+    PRINTN
+    # subtract one
+    PUSHC
+    1
+    NEG
+    ADD
+    DUP
+    # check if we are done
+    JUMPZ
+    0x0D
+    0x20
+    # jump back to the print statement
+    JUMP
+    0x01
+    0x20
+    # halt
+    HCF
 ```
 
 More examples can be found in the `examples/` folder.
@@ -73,27 +72,4 @@
 cpu.execute_until_hcl(&mut mem)?;
 ```
 
-An example is located at `examples/add.rs`.
-=======
-    PUSHC
-    10
-    # print the number
-    PRINTN
-    # subtract one
-    PUSHC
-    1
-    NEG
-    ADD
-    DUP
-    # check if we are done
-    JUMPZ
-    0x0D
-    0x20
-    # jump back to the print statement
-    JUMP
-    0x01
-    0x20
-    # halt
-    HCF
-```
->>>>>>> 0b1f81a7
+An example is located at `examples/add.rs`.