--- conflicted
+++ resolved
@@ -1,77 +1,3 @@
-<<<<<<< HEAD
-use crate::memory::{Memory, Word};
-use color_eyre::eyre::Result;
-use log::*;
-use std::convert::TryFrom;
-
-macro_rules! instrs {
-    ( $( $( #[doc = $doc:expr] )+ $name:ident = $repr:literal , )+ ) => {
-        /// Defines then instructions
-        /// For now the instructions all operate on the stacks, without registers
-        #[repr(u8)]
-        #[derive(Debug, Clone, Copy, PartialEq, Eq, PartialOrd, Ord)]
-        pub enum Instruction {
-            $(
-                $( #[doc = $doc] )+
-                $name = $repr,
-            )+
-        }
-
-        impl Instruction {
-            /// All instructions as a slice.
-            pub const ALL: &'static [Self] = &[
-                $( Self::$name , )+
-            ];
-
-            /// The name the instruction has, this is also the name of the enum
-            /// variant
-            pub fn name(&self) -> &'static str {
-                match self {
-                    $( Self::$name => stringify!($name) , )+
-                }
-            }
-        }
-
-        #[derive(Debug, Clone, Copy, PartialEq, Eq, PartialOrd, Ord)]
-        pub struct TryIntoInstructionError;
-
-        impl ::std::fmt::Display for TryIntoInstructionError {
-            fn fmt(&self, f: &mut ::std::fmt::Formatter<'_>) -> ::std::fmt::Result {
-                ::std::fmt::Debug::fmt(self, f)
-            }
-        }
-
-        impl ::std::error::Error for TryIntoInstructionError {}
-
-        impl ::std::convert::TryFrom<u8> for Instruction {
-            type Error = TryIntoInstructionError;
-
-            fn try_from(value: u8) -> ::std::result::Result<Self, Self::Error> {
-                match value {
-                    $( $repr => Ok(Self::$name) , )+
-                    _ => Err(TryIntoInstructionError),
-                }
-            }
-        }
-
-        impl ::std::convert::From<Instruction> for u8 {
-            fn from(value: Instruction) -> Self {
-                match value {
-                    $( Instruction::$name => $repr , )+
-                }
-            }
-        }
-
-        impl ::std::fmt::Display for Instruction {
-            fn fmt(&self, f: &mut ::std::fmt::Formatter<'_>) -> ::std::fmt::Result {
-                ::std::fmt::Debug::fmt(self, f)
-            }
-        }
-    }
-}
-
-instrs! {
-=======
 use std::convert::TryFrom;
 
 use crate::memory::{Memory, Word};
@@ -85,25 +11,17 @@
 #[derive(TryFromPrimitive, IntoPrimitive)]
 #[repr(u8)]
 pub enum Instruction {
->>>>>>> bb95244a
     /// No operation
     NOP = 0x00,
     /// Stop the execution of the program
     HCF = 0x01, // https://en.wikipedia.org/wiki/Halt_and_Catch_Fire_(computing)
-<<<<<<< HEAD
-    /// Prints a decimal number from the stack to the console
-=======
     /// Prints a decimal number from the stack to the console without consuming the value
->>>>>>> bb95244a
     PRINTN = 0x05,
     /// Load constant onto stack
     /// @param value The value to load
     PUSHC = 0x10,
-<<<<<<< HEAD
-=======
     /// Duplicates a value on the stack
     DUP = 0x15,
->>>>>>> bb95244a
     /// Add two values on the stack and write result to stack
     ADD = 0x20,
     /// Negates an integer on the stack
@@ -162,23 +80,13 @@
                 self.pc += 1;
 
                 debug!("HCF");
-<<<<<<< HEAD
             }
             Instruction::PRINTN => {
-                let value = memory.read_byte(self.pc + 1);
+                let value = memory.read_byte(self.sp - 1);
                 self.pc += 1;
 
                 info!("{}", value.to_string());
             }
-=======
-            }
-            Instruction::PRINTN => {
-                let value = memory.read_byte(self.sp - 1);
-                self.pc += 1;
-
-                info!("{}", value.to_string());
-            }
->>>>>>> bb95244a
             Instruction::PUSHC => {
                 let value = memory.read_byte(self.pc + 1);
                 self.pc += 2;
@@ -188,8 +96,6 @@
                 self.sp += 1;
 
                 debug!("LOADC {}", value);
-<<<<<<< HEAD
-=======
             }
             Instruction::DUP => {
                 let value = memory.read_byte(self.sp - 1);
@@ -200,7 +106,6 @@
                 self.sp += 1;
 
                 debug!("DUP {}", value);
->>>>>>> bb95244a
             }
             Instruction::ADD => {
                 let a = memory.read_byte(self.sp - 2);
@@ -225,32 +130,19 @@
                 debug!("NEG {}: {}", value, result);
             }
             Instruction::JUMP => {
-<<<<<<< HEAD
-                let addr = memory.read_byte(self.pc + 1);
-                self.pc = addr as Word;
-=======
                 let addr = memory.read_word(self.pc + 1);
                 self.pc = addr;
->>>>>>> bb95244a
 
                 debug!("JUMP {}", addr);
             }
             Instruction::JUMPZ => {
-<<<<<<< HEAD
-                let addr = memory.read_byte(self.pc + 1);
-=======
                 let addr = memory.read_word(self.pc + 1);
                 self.pc += 3;
->>>>>>> bb95244a
                 let value = memory.read_byte(self.sp - 1);
                 self.sp -= 1;
 
                 if value == 0 {
-<<<<<<< HEAD
-                    self.pc = addr as Word;
-=======
                     self.pc = addr;
->>>>>>> bb95244a
                 }
 
                 debug!("JUMPZ {}: {}", addr, value);
@@ -263,13 +155,6 @@
     /// Runs one execution step
     pub fn execute<const S: usize>(&mut self, memory: &mut Memory<S>) -> Result<()> {
         let opcode = memory.read_byte(self.pc); // Read opcode where PC is
-<<<<<<< HEAD
-        self.execute_instruction(Instruction::try_from(opcode).unwrap(), memory)
-    }
-
-    /// Run program until a termination condition is met
-    pub fn execute_until_hcl<const S: usize>(&mut self, memory: &mut Memory<S>) -> Result<()> {
-=======
         let instruction = Instruction::try_from(opcode)
             .wrap_err_with(|| format!("Invalid opcode: 0x{:02X}", opcode))?;
         self.execute_instruction(instruction, memory)
@@ -277,7 +162,6 @@
 
     /// Run program until a termination condition is met
     pub fn execute_until_hcf<const S: usize>(&mut self, memory: &mut Memory<S>) -> Result<()> {
->>>>>>> bb95244a
         while !self.t {
             self.execute(memory)?;
         }
