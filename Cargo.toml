[package]
name = "cpu"
version = "0.1.0"
edition = "2018"

[dependencies]
color-eyre = "0.5.11"
log = "0.4.14"
<<<<<<< HEAD
=======
num_enum = "0.5.4"
>>>>>>> bb95244a
simple_logger = "1.13.0"<|MERGE_RESOLUTION|>--- conflicted
+++ resolved
@@ -6,8 +6,5 @@
 [dependencies]
 color-eyre = "0.5.11"
 log = "0.4.14"
-<<<<<<< HEAD
-=======
 num_enum = "0.5.4"
->>>>>>> bb95244a
 simple_logger = "1.13.0"